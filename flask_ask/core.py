import os
import yaml
import inspect
from functools import wraps, partial

import aniso8601
from werkzeug.local import LocalProxy, LocalStack
from jinja2 import BaseLoader, ChoiceLoader, TemplateNotFound
from flask import current_app, json, request as flask_request, _app_ctx_stack

from . import verifier
from . import logger
from .convert import to_date, to_time, to_timedelta
import collections
import random

from . import models

request = LocalProxy(lambda: current_app.ask.request)
session = LocalProxy(lambda: current_app.ask.session)
version = LocalProxy(lambda: current_app.ask.version)
context = LocalProxy(lambda: current_app.ask.context)
convert_errors = LocalProxy(lambda: current_app.ask.convert_errors)
current_stream = LocalProxy(lambda: current_app.ask.current_stream)
_stream_buffer = LocalStack()


_converters = {'date': to_date, 'time': to_time, 'timedelta': to_timedelta}



class Ask(object):
    """The Ask object provides the central interface for interacting with the Alexa service.

    Ask object maps Alexa Requests to flask view functions and handles Alexa sessions.
    The constructor is passed a Flask App instance, and URL endpoint.
    The Flask instance allows the convienient API of endpoints and their view functions,
    so that Alexa requests may be mapped with syntax similar to a typical Flask server.
    Route provides the entry point for the skill, and must be provided if an app is given.

    Keyword Arguments:
            app {Flask object} -- App instance - created with Flask(__name__) (default: {None})
            route {str} -- entry point to which initial Alexa Requests are forwarded (default: {None})

    """

    def __init__(self, app=None, route=None):

        self.app = app
        self._route = route
        self._intent_view_funcs = {}
        self._intent_converts = {}
        self._intent_defaults = {}
        self._intent_mappings = {}
        self._launch_view_func = None
        self._session_ended_view_func = None
        self._on_session_started_callback = None
        self._player_request_view_funcs = {}
        self._player_mappings = {}
        self._player_converts = {}
        if app is not None:
            self.init_app(app)

    def init_app(self, app):
        """Initializes Ask app by setting configuration variables, loading templates, and maps Ask route to a flask view.

        The Ask instance is given the following configuration varables by calling on Flask's configuration:

        `ASK_APPLICATION_ID`:

             Turn on application ID verification by setting this variable to an application ID or a
             list of allowed application IDs. By default, application ID verification is disabled and a
             warning is logged. This variable should be set in production to ensure
             requests are being sent by the applications you specify.
             Default: None

        `ASK_VERIFY_REQUESTS`:

            Enables or disables Alexa request verification, which ensures requests sent to your skill
            are from Amazon's Alexa service. This setting should not be disabled in production.
            It is useful for mocking JSON requests in automated tests.
            Default: True

        ASK_VERIFY_TIMESTAMP_DEBUG:

            Turn on request timestamp verification while debugging by setting this to True.
            Timestamp verification helps mitigate against replay attacks. It relies on the system clock
            being synchronized with an NTP server. This setting should not be enabled in production.
            Default: False
        """
        if self._route is None:
            raise TypeError("route is a required argument when app is not None")

        app.ask = self

        self.ask_verify_requests = app.config.get('ASK_VERIFY_REQUESTS', True)
        self.ask_verify_timestamp_debug = app.config.get('ASK_VERIFY_TIMESTAMP_DEBUG', False)
        self.ask_application_id = app.config.get('ASK_APPLICATION_ID', None)

        app.add_url_rule(self._route, view_func=self._flask_view_func, methods=['POST'])
        app.jinja_loader = ChoiceLoader([app.jinja_loader, YamlLoader(app)])

    def on_session_started(self, f):
        """Decorator to call wrapped function upon starting a session.

        @ask.on_session_started
        def new_session():
            log.info('new session started')

        Because both launch and intent requests may begin a session, this decorator is used call
        a function regardless of how the session began.

        Arguments:
            f {function} -- function to be called when session is started.
        """
        self._on_session_started_callback = f

    def launch(self, f):
        """Decorator maps a view fucntion as the endpoint for an Alexa LaunchRequest and starts the skill.

        @ask.launch
        def launched():
            return question('Welcome to Foo')

        The wrapped function is registered as the launch view function and renders the response
        for requests to the Launch URL.
        A request to the launch URL is verified with the Alexa server before the payload is
        passed to the view function.

        Arguments:
            f {function} -- Launch view function
        """
        self._launch_view_func = f

        @wraps(f)
        def wrapper(*args, **kw):
            self._flask_view_func(*args, **kw)
        return f

    def session_ended(self, f):
        """Decorator routes Alexa SessionEndedRequest to the wrapped view fucntion to end the skill.

        @ask.session_ended
        def session_ended():
            return "", 200

        The wrapped function is registered as the session_ended view function
        and renders the response for requests to the end of the session.

        Arguments:
            f {function} -- session_ended view function
        """
        self._session_ended_view_func = f

        @wraps(f)
        def wrapper(*args, **kw):
            self._flask_view_func(*args, **kw)
        return f

    def intent(self, intent_name, mapping={}, convert={}, default={}):
        """Decorator routes an Alexa IntentRequest and provides the slot parameters to the wrapped function.

        Functions decorated as an intent are registered as the view function for the Intent's URL,
        and provide the backend responses to give your Skill its functionality.

        @ask.intent('WeatherIntent', mapping={'city': 'City'})
        def weather(city):
            return statement('I predict great weather for {}'.format(city))

        Arguments:
            intent_name {str} -- Name of the intent request to be mapped to the decorated function

        Keyword Arguments:
            mapping {dict} -- Maps parameters to intent slots of a different name
                                default: {}

            convert {dict} -- Converts slot values to data types before assignment to parameters
                                default: {}

            default {dict} --  Provides default values for Intent slots if Alexa reuqest
                                returns no corresponding slot, or a slot with an empty value
                                default: {}
        """
        def decorator(f):
            self._intent_view_funcs[intent_name] = f
            self._intent_mappings[intent_name] = mapping
            self._intent_converts[intent_name] = convert
            self._intent_defaults[intent_name] = default

            @wraps(f)
            def wrapper(*args, **kw):
                self._flask_view_func(*args, **kw)
            return f
        return decorator

    def on_playback_started(self, mapping={'offset': 'offsetInMilliseconds'}, convert={}, default={}):
        """Decorator routes an AudioPlayer.PlaybackStarted Request to the wrapped function.

        Request sent when Alexa begins playing the audio stream previously sent in a Play directive.
        This lets your skill verify that playback began successfully.
        This request is also sent when Alexa resumes playback after pausing it for a voice request.

        The wrapped view function may accept parameters from the AudioPlayer Request.
        In addition to locale, requestId, timestamp, and type
        AudioPlayer Requests include:
                offsetInMilliseconds - position in stream when request was sent
                                     - not end of stream, often few ms after Play Directive offset
                                     - this parameter is automatically mapped to 'offset' by default

                token - token of the stream that is nearly finished.

        @ask.on_playback_started()
        def on_playback_start(token, offset):
            logger.info('stream has token {}'.format(token))
            logger.info('Current position within the stream is {} ms'.format(offset))
        """
        def decorator(f):
            self._intent_view_funcs['AudioPlayer.PlaybackStarted'] = f
            self._intent_mappings['AudioPlayer.PlaybackStarted'] = mapping
            self._intent_converts['AudioPlayer.PlaybackStarted'] = convert
            self._intent_defaults['AudioPlayer.PlaybackStarted'] = default

            @wraps(f)
            def wrapper(*args, **kwargs):
                self._flask_view_func(*args, **kwargs)
            return f
        return decorator

<<<<<<< HEAD
    def on_playback_finished(self, mapping={}, convert={}, default={}):
=======
    def on_playback_finished(self, mapping={'offset': 'offsetInMilliseconds'}, convert={}, default={}):
>>>>>>> 1ec2ea22
        """Decorator routes an AudioPlayer.PlaybackFinished Request to the wrapped function.

        This type of request is sent when the stream Alexa is playing comes to an end on its own.

        Note: If your skill explicitly stops the playback with the Stop directive,
        Alexa sends PlaybackStopped instead of PlaybackFinished.

        The wrapped view function may accept parameters from the AudioPlayer Request.
        In addition to locale, requestId, timestamp, and type
        AudioPlayer Requests include:
                offsetInMilliseconds - position in stream when request was sent
                                     - not end of stream, often few ms after Play Directive offset
                                     - this parameter is automatically mapped to 'offset' by default

                token - token of the stream that is nearly finished.

        Audioplayer Requests do not include the stream URL, it must be accessed from current_stream.url
        """
        def decorator(f):
            self._intent_view_funcs['AudioPlayer.PlaybackFinished'] = f
            self._intent_mappings['AudioPlayer.PlaybackFinished'] = mapping
            self._intent_converts['AudioPlayer.PlaybackFinished'] = convert
            self._intent_defaults['AudioPlayer.PlaybackFinished'] = default

            @wraps(f)
            def wrapper(*args, **kwargs):
                self._flask_view_func(*args, **kwargs)
            return f
        return decorator

    def on_playback_stopped(self, mapping={'offset': 'offsetInMilliseconds'}, convert={}, default={}):
        """Decorator routes an AudioPlayer.PlaybackStopped Request to the wrapped function.

        Sent when Alexa stops playing an audio stream in response to one of the following:
            -AudioPlayer.Stop
            -AudioPlayer.Play with a playBehavior of REPLACE_ALL.
            -AudioPlayer.ClearQueue with a clearBehavior of CLEAR_ALL.

        This request is also sent if the user makes a voice request to Alexa,
        since this temporarily pauses the playback.
        In this case, the playback begins automatically once the voice interaction is complete.

        Note: If playback stops because the audio stream comes to an end on its own,
        Alexa sends PlaybackFinished instead of PlaybackStopped.

        The wrapped view function may accept parameters from the AudioPlayer Request.
        In addition to locale, requestId, timestamp, and type
        AudioPlayer Requests include:
                offsetInMilliseconds - position in stream when request was sent
                                     - not end of stream, often few ms after Play Directive offset
                                     - this parameter is automatically mapped to 'offset' by default

                token - token of the stream that is nearly finished.

        Audioplayer Requests do not include the stream URL, it must be accessed from current_stream.url

        """
        def decorator(f):
            self._intent_view_funcs['AudioPlayer.PlaybackStopped'] = f
            self._intent_mappings['AudioPlayer.PlaybackStopped'] = mapping
            self._intent_converts['AudioPlayer.PlaybackStopped'] = convert
            self._intent_defaults['AudioPlayer.PlaybackStopped'] = default

            @wraps(f)
            def wrapper(*args, **kwargs):
                self._flask_view_func(*args, **kwargs)
            return f
        return decorator

    def on_playback_nearly_finished(self, mapping={'offset': 'offsetInMilliseconds'}, convert={}, default={}):
        """Decorator routes an AudioPlayer.PlaybackNearlyFinished Request to the wrapped function.

        This AudioPlayer Request sent when the device is ready to receive a new stream.
        To progress through a playlist, respond to this request with an enqueue or play_next audio response.

        **Note** that this request is sent when Alexa is ready to receive a new stream to enqueue, and not
        necessarily when the stream's offset is near the end.
        The request may be sent by Alexa immediately after your skill sends a Play Directive.


        The wrapped view function may accept parameters from the AudioPlayer Request.
        In addition to locale, requestId, timestamp, and type
        This AudioPlayer Request includes:
                offsetInMilliseconds - position in stream when request was sent
                                     - not end of stream, often few ms after Play Directive offset
                                     - this parameter is automatically mapped to 'offset' by default

                token - token of the stream that is nearly finished.

        Audioplayer Requests do not include the stream URL, and must be accessed from current_stream

        Example usage:

        @ask.on_playback_nearly_finished()
        def play_next_stream():
            audio().enqueue(my_next_song)

        # offsetInMilliseconds is mapped to offset by default for convenience
        @ask.on_playback_nearly_finished()      
        def show_request_feedback(offset, token):
            logging.info('Nearly Finished')
            logging.info('Stream at {} ms when Playback Request sent'.format(offset))
            logging.info('Stream holds the token {}'.format(token))
            logging.info('Streaming from {}'.format(current_stream.url))

        # example of changing the default parameter mapping
        @ask.on_playback_nearly_finished(mapping={'pos': 'offsetInMilliseconds', 'stream_token': 'token'})
        def show_request_feedback(pos, stream_token):
            _infodump('Nearly Finished')
            _infodump('Stream at {} ms when Playback Request sent'.format(pos))
            _infodump('Stream holds the token {}'.format(stream_token))
        """
        def decorator(f):
            self._intent_view_funcs['AudioPlayer.PlaybackNearlyFinished'] = f
            self._intent_mappings['AudioPlayer.PlaybackNearlyFinished'] = mapping
            self._intent_converts['AudioPlayer.PlaybackNearlyFinished'] = convert
            self._intent_defaults['AudioPlayer.PlaybackNearlyFinished'] = default

            @wraps(f)
            def wrapper(*args, **kwargs):
                self._flask_view_func(*args, **kwargs)
            return f
        return decorator

    def on_playback_failed(self, mapping={}, convert={}, default={}):
        """Decorator routes an AudioPlayer.PlaybackNearlyFinished Request to the wrapped function.

        This AudioPlayer Request sent when Alexa encounters an error when attempting to play a stream.

        The wrapped view function may accept parameters from the AudioPlayer Request.
        In addition to locale, requestId, timestamp, and type
        PlayBackFailed Requests include:
                error - Contains error info under parameters type and message


                token - represents the stream that failed to play.

                currentPlaybackState -details about the playback activity occurring at the time of the error
                                    - contains the following parameters

                        token - represents the audio stream currently playing when the error occurred.
                                Note that this may be different from the value of the request.token property.

                        offsetInMilliseconds - position in current stream when error occured
                                         - not end of stream, often few ms after Play Directive offset
                                         - this parameter is automatically mapped to 'offset' by default

                        playerActivity - player state when the error occurred
        """
        def decorator(f):
            self._intent_view_funcs['AudioPlayer.PlaybackStarted'] = f
            self._intent_mappings['AudioPlayer.PlaybackStarted'] = mapping
            self._intent_converts['AudioPlayer.PlaybackStarted'] = convert
            self._intent_defaults['AudioPlayer.PlaybackStarted'] = default

            @wraps(f)
            def wrapper(*args, **kwargs):
                self._flask_view_func(*args, **kwargs)
            return f
        return decorator

    @property
    def request(self):
        return getattr(_app_ctx_stack.top, '_ask_request', None)

    @request.setter
    def request(self, value):
        _app_ctx_stack.top._ask_request = value

    @property
    def session(self):
        return getattr(_app_ctx_stack.top, '_ask_session', None)

    @session.setter
    def session(self, value):
        _app_ctx_stack.top._ask_session = value

    @property
    def version(self):
        return getattr(_app_ctx_stack.top, '_ask_version', None)

    @version.setter
    def version(self, value):
        _app_ctx_stack.top._ask_version = value

    @property
    def context(self):
        return getattr(_app_ctx_stack.top, '_ask_context', None)

    @context.setter
    def context(self, value):
        _app_ctx_stack.top._ask_context = value

    @property
    def convert_errors(self):
        return getattr(_app_ctx_stack.top, '_ask_convert_errors', None)

    @convert_errors.setter
    def convert_errors(self, value):
        _app_ctx_stack.top._ask_convert_errors = value

    @property
    def current_stream(self):
        return getattr(_app_ctx_stack.top, '_ask_current_stream', _AudioPlayer())

    @current_stream.setter
    def current_stream(self, value):
        _app_ctx_stack.top._ask_current_stream = value

    def _alexa_request(self, verify=True):
        raw_body = flask_request.data
        alexa_request_payload = json.loads(raw_body)

        if verify:
            cert_url = flask_request.headers['Signaturecertchainurl']
            signature = flask_request.headers['Signature']

            # load certificate - this verifies a the certificate url and format under the hood
            cert = verifier.load_certificate(cert_url)
            # verify signature
            verifier.verify_signature(cert, signature, raw_body)
            # verify timestamp
            timestamp = aniso8601.parse_datetime(alexa_request_payload['request']['timestamp'])
            if not current_app.debug or self.ask_verify_timestamp_debug:
                verifier.verify_timestamp(timestamp)
            # verify application id
            try:
                application_id = alexa_request_payload['session']['application']['applicationId']
            except KeyError:
                application_id = alexa_request_payload['context'][
                    'System']['application']['applicationId']
            if self.ask_application_id is not None:
                verifier.verify_application_id(application_id, self.ask_application_id)

        return alexa_request_payload

    def _update_stream(self):
<<<<<<< HEAD
        stream_update = getattr(self.context, 'AudioPlayer', models._Field()).__dict__
        current = current_stream.top
=======
        fresh_stream = _AudioPlayer()
        fresh_stream.__dict__.update(self.current_stream.__dict__)  # keeps url attribute after stopping stream
        fresh_stream.__dict__.update(self._from_directive())
        fresh_stream.__dict__.update(self._from_context())
        self.current_stream = fresh_stream

        _dbgdump(current_stream.__dict__)


    def _from_context(self):
        from_context = getattr(self.context, 'AudioPlayer', None)
        if from_context:
            return from_context.__dict__
        return {}

    def _from_directive(self):
        from_buffer = _stream_buffer.top
        if from_buffer:
            return from_buffer
        return {}
>>>>>>> 1ec2ea22


    def _flask_view_func(self, *args, **kwargs):
        ask_payload = self._alexa_request(verify=self.ask_verify_requests)
        _dbgdump(ask_payload)
        request_body = models._Request(ask_payload)
        self.request = request_body.request
        self.session = request_body.session
        self.version = request_body.version
        self.context = request_body.context
        self._update_stream()

        try:
            if self.session.new and self._on_session_started_callback is not None:
                self._on_session_started_callback()
        except AttributeError:
            pass

        result = None
        request_type = self.request.type

        if request_type == 'LaunchRequest' and self._launch_view_func:
            result = self._launch_view_func()
        elif request_type == 'SessionEndedRequest' and self._session_ended_view_func:
            result = self._session_ended_view_func()
        elif request_type == 'IntentRequest' and self._intent_view_funcs:
            result = self._map_intent_to_view_func(self.request.intent)()
        elif 'AudioPlayer' in request_type:
            result = self._map_player_request_to_func(self.request.type)()
            # routes to on_playback funcs
            # user can also access state of content.AudioPlayer with current_stream

        if result is not None:
            if isinstance(result, models._Response):
                return result.render_response()
            return result
        return "", 400

    def _map_intent_to_view_func(self, intent):
        """Provides appropiate parameters to the intent functions."""
        view_func = self._intent_view_funcs[intent.name]
        argspec = inspect.getargspec(view_func)
        arg_names = argspec.args
        arg_values = self._map_params_to_view_args(intent.name, arg_names)

        return partial(view_func, *arg_values)

<<<<<<< HEAD
    def _map_player_request_to_func(self, audio_player_request):
        """Provides appropriate parameters to the on_playback functions."""
=======
    def _map_player_request_to_func(self, player_request_type):
        """Provides appropiate parameters to the on_playback functions."""
>>>>>>> 1ec2ea22
        # calbacks for on_playback requests are optional
        view_func = self._intent_view_funcs.get(player_request_type, lambda: None)

        argspec = inspect.getargspec(view_func)
        arg_names = argspec.args
        arg_values = self._map_params_to_view_args(player_request_type, arg_names)

        return partial(view_func, *arg_values)

    def _map_params_to_view_args(self, view_name, arg_names):

        arg_values = []
        convert = self._intent_converts.get(view_name)
        default = self._intent_defaults.get(view_name)
        mapping = self._intent_mappings.get(view_name)

        convert_errors = {}

        request_data = {}
        intent = getattr(self.request, 'intent', None)

        if intent is not None:
            if hasattr(intent, 'slots'):
                for slot in intent.slots:
                    request_data[slot.name] = getattr(slot, 'value', None)
        else:
            for param_name in self.request.__dict__:
                request_data[param_name] = getattr(self.request, param_name, None)

        for arg_name in arg_names:
                param_or_slot = mapping.get(arg_name, arg_name)
                arg_value = request_data.get(param_or_slot)
                if arg_value is None or arg_value == "":
                    if arg_name in default:
                        default_value = default[arg_name]
                        if isinstance(default_value, collections.Callable):
                            default_value = default_value()
                        arg_value = default_value
                elif arg_name in convert:
                    shorthand_or_function = convert[arg_name]
                    if shorthand_or_function in _converters:
                        shorthand = shorthand_or_function
                        convert_func = _converters[shorthand]
                    else:
                        convert_func = shorthand_or_function
                    try:
                        arg_value = convert_func(arg_value)
                    except Exception as e:
                        convert_errors[arg_name] = e
                arg_values.append(arg_value)
        self.convert_errors = convert_errors
        return arg_values


class YamlLoader(BaseLoader):

    def __init__(self, app, path='templates.yaml'):
        self.path = app.root_path + os.path.sep + path
        self.mapping = {}
        self._reload_mapping()

    def _reload_mapping(self):
        if os.path.isfile(self.path):
            self.last_mtime = os.path.getmtime(self.path)
            with open(self.path) as f:
                self.mapping = yaml.safe_load(f.read())

    def get_source(self, environment, template):
        if not os.path.isfile(self.path):
            return None, None, None
        if self.last_mtime != os.path.getmtime(self.path):
            self._reload_mapping()
        if template in self.mapping:
            source = self.mapping[template]
            return source, None, lambda: source == self.mapping.get(template)
        return TemplateNotFound(template)


<<<<<<< HEAD
=======
class _Response(object):

    def __init__(self, speech):
        self._json_default = None
        self._response = {
            'outputSpeech': _output_speech(speech)
        }

    def simple_card(self, title=None, content=None):
        card = {
            'type': 'Simple',
            'title': title,
            'content': content
        }
        self._response['card'] = card
        return self

    def standard_card(self, title=None, text=None, small_image_url=None, large_image_url=None):
        card = {
            'type': 'Standard',
            'title': title,
            'text': text
        }

        if any((small_image_url, large_image_url)):
            card['image'] = {}
        if small_image_url is not None:
            card['image']['smallImageUrl'] = small_image_url
        if large_image_url is not None:
            card['image']['largeImageUrl'] = large_image_url

        self._response['card'] = card
        return self

    def link_account_card(self):
        card = {'type': 'LinkAccount'}
        self._response['card'] = card
        return self

    def render_response(self):
        response_wrapper = {
            'version': '1.0',
            'response': self._response,
            'sessionAttributes': getattr(session, 'attributes', {})
        }
        kw = {}
        if hasattr(session, 'attributes_encoder'):
            json_encoder = session.attributes_encoder
            kwargname = 'cls' if inspect.isclass(json_encoder) else 'default'
            kw[kwargname] = json_encoder
        _dbgdump(response_wrapper, **kw)

        return json.dumps(response_wrapper, **kw)


class statement(_Response):

    def __init__(self, speech):
        super(statement, self).__init__(speech)
        self._response['shouldEndSession'] = True


class question(_Response):

    def __init__(self, speech):
        super(question, self).__init__(speech)
        self._response['shouldEndSession'] = False

    def reprompt(self, reprompt):
        reprompt = {'outputSpeech': _output_speech(reprompt)}
        self._response['reprompt'] = reprompt
        return self


class audio(_Response):
    """Returns a response object with an Amazon AudioPlayer Directive.

    Responses for LaunchRequests and IntentRequests may include outputSpeech in addition to an audio directive

    Note that responses to AudioPlayer requests do not allow outputSpeech.
    These must only include AudioPlayer Directives.

    @ask.intent('PlayFooAudioIntent')
    def play_foo_audio():
        speech = 'playing from foo'
        stream_url = www.foo.com
        return audio(speech).play(stream_url)


    @ask.intent('AMAZON.PauseIntent')
    def stop_audio():
        return audio('Ok, stopping the audio').stop()
    """

    def __init__(self, speech=''):
        super(audio, self).__init__(speech)
        self._response['directives'] = []


    def play(self, stream_url, offset=0):
        """Sends a Play Directive to begin playback and replace current and enqueued streams."""

        self._response['shouldEndSession'] = True
        directive = self._play_directive('REPLACE_ALL')
        directive['audioItem'] = self._audio_item(stream_url=stream_url, offset=offset)
        self._response['directives'].append(directive)
        return self


    def enqueue(self, stream_url, offset=0):
        """Adds stream to the queue. Does not impact the currently playing stream."""
        directive = self._play_directive('ENQUEUE')
        audio_item = self._audio_item(stream_url=stream_url, offset=offset)
        audio_item['stream']['expectedPreviousToken'] = current_stream.token

        directive['audioItem'] = audio_item
        self._response['directives'].append(directive)
        return self

    def play_next(self, stream_url=None, offset=0):
        """Replace all streams in the queue but does not impact the currently playing stream."""

        directive = self._play_directive('REPLACE_ENQUEUED')
        directive['audioItem'] = self._audio_item(stream_url=stream_url, offset=offset)
        self._response['directives'].append(directive)
        return self

    def resume(self):
        """Sends Play Directive to resume playback at the paused offset"""
        directive = self._play_directive('REPLACE_ALL')
        directive['audioItem'] = self._audio_item()
        self._response['directives'].append(directive)
        return self

    def _play_directive(self, behavior):
        directive = {}
        directive['type'] = 'AudioPlayer.Play'
        directive['playBehavior'] = behavior
        return directive

    def _audio_item(self, stream_url=None, offset=0):
        """Builds an AudioPlayer Directive's audioItem and updates audio.current_stream"""
        audio_item = {'stream': {}}
        stream = audio_item['stream']

        # existing stream
        if not stream_url:
            # stream.update(current_stream.__dict__)
            stream['url'] = current_stream.url
            stream['token'] = current_stream.token
            stream['offsetInMilliseconds'] = current_stream.offsetInMilliseconds

        # new stream
        else:
            stream['url'] = stream_url
            stream['token'] = str(random.randint(10000, 100000))
            stream['offsetInMilliseconds'] = offset

        _stream_buffer.push(stream)
        return audio_item

    def stop(self):
        """Sends AudioPlayer.Stop Directive to stop the current stream playback"""
        self._response['directives'].append({'type': 'AudioPlayer.Stop'})
        return self

    def clear_queue(self, stop=False):
        """Clears queued streams and optionally stops current stream.

        Keyword Arguments:
            stop {bool} -- set True to stop current current stream and clear queued streams.
                           set False to clear queued streams and allow current stream to finish
                           default: {False}
        """

        directive = {}
        directive['type'] = 'AudioPlayer.ClearQueue'
        if stop:
            directive['clearBehavior'] = 'CLEAR_ALL'
        else:
            directive['clearBehavior'] = 'CLEAR_ENQUEUED'

        self._response['directives'].append(directive)
        return self


def _output_speech(speech):
    try:
        xmldoc = ElementTree.fromstring(speech)
        if xmldoc.tag == 'speak':
            return {'type': 'SSML', 'ssml': speech}
    except ElementTree.ParseError as e:
        pass
    return {'type': 'PlainText', 'text': speech}


class _Application(object): pass
class _Intent(object): pass
class _Request(object):pass
class _RequestBody(object):pass
class _Session(object):pass
class _Slot(object):pass
class _User(object):pass
class _Context(object):pass
class _System(object):pass
class _AudioPlayer(object):pass
class _Device(object):pass
class _SupportedInterfaces(object):pass


def _copyattr(src, dest, attr, convert=None):
    if attr in src:
        value = src[attr]
        if convert is not None:
            value = convert(value)
        setattr(dest, attr, value)


def _parse_request_body(request_body_json):
    request_body = _RequestBody()
    setattr(request_body, 'version', request_body_json['version'])

    request = _parse_request(request_body_json['request'])
    setattr(request_body, 'request', request)

    try:
        context = _parse_context(request_body_json['context'])
        setattr(request_body, 'context', context)
    except KeyError:
        setattr(request_body, 'context', _Context())

    # session object not included in AudioPlayer or Playback requests
    try:
        session = _parse_session(request_body_json['session'])
        setattr(request_body, 'session', session)
    except KeyError:
        setattr(request_body, 'session', _Session())

    return request_body


def _parse_context(context_json):
    context = _Context()
    if 'System' in context_json:
        setattr(context, 'System', _parse_system(context_json['System']))
    if 'AudioPlayer' in context_json:  # AudioPlayer only within context when it is user-initiated
        setattr(context, 'AudioPlayer', _parse_audio_player(context_json['AudioPlayer']))

    return context


def _parse_request(request_json):
    request = _Request()
    _copyattr(request_json, request, 'requestId')
    _copyattr(request_json, request, 'type')
    _copyattr(request_json, request, 'reason')
    _copyattr(request_json, request, 'timestamp', aniso8601.parse_datetime)
    _copyattr(request_json, request, 'locale')
    if 'intent' in request_json:
        intent_json = request_json['intent']
        intent = _Intent()
        _copyattr(intent_json, intent, 'name')
        setattr(request, 'intent', intent)
        if 'slots' in intent_json:
            slots = []
            slots_json = intent_json['slots']
            if hasattr(slots_json, 'values') and isinstance(slots_json.values, collections.Callable):
                slot_jsons = list(slots_json.values())
                for slot_json in slot_jsons:
                    slot = _Slot()
                    _copyattr(slot_json, slot, 'name')
                    _copyattr(slot_json, slot, 'value')
                    slots.append(slot)
            setattr(intent, 'slots', slots)

    # For non user-initiated audioplayer requests,
    # details are provided under the Request object, not the Context.AudioPlayer object
    if 'AudioPlayer.Playback' in request_json['type']:
        _copyattr(request_json, request, 'token')
        _copyattr(request_json, request, 'offsetInMilliseconds')
        _copyattr(request_json, request, 'currentPlaybackState')

    return request


def _parse_session(session_json):
    session = _Session()
    _copyattr(session_json, session, 'sessionId')
    _copyattr(session_json, session, 'new')
    setattr(session, 'attributes', session_json.get('attributes', {}))
    if 'application' in session_json:
        setattr(session, 'application', _parse_application(session_json['application']))
    if 'user' in session_json:
        setattr(session, 'user', _parse_user(session_json['user']))
    return session


def _parse_application(application_json):
    application = _Application()
    _copyattr(application_json, application, 'applicationId')
    return application


def _parse_audio_player(audio_player_json):
    """AudioPlayer details parsed from context."""
    audio_player = _AudioPlayer()

    _copyattr(audio_player_json, audio_player, 'token')
    _copyattr(audio_player_json, audio_player, 'offsetInMilliseconds')
    _copyattr(audio_player_json, audio_player, 'playerActivity')

    return audio_player


def _parse_device(device_json):
    device = _Device()
    supported_interface_list = device_json[
        'supportedInterfaces'] if 'supportedInterfaces' in device_json else []
    setattr(device, 'supportedInterfaces', _parse_supported_interfaces(supported_interface_list))
    return device


def _parse_supported_interfaces(supported_interface_json):
    interfaces = _SupportedInterfaces()
    for device in supported_interface_json:
        setattr(interfaces, device, True)
    return interfaces


def _parse_system(system_json):
    system = _System()
    if 'application' in system_json:
        setattr(system, 'application', _parse_application(system_json['application']))
    if 'user' in system_json:
        setattr(system, 'user', _parse_user(system_json['user']))
    if 'device' in system_json:
        setattr(system, 'device', _parse_device(system_json['device']))
    return system


def _parse_user(user_json):
    user = _User()
    _copyattr(user_json, user, 'userId')
    _copyattr(user_json, user, 'accessToken')
    return user


>>>>>>> 1ec2ea22
def _dbgdump(obj, indent=2, default=None, cls=None):
    msg = json.dumps(obj, indent=indent, default=default, cls=cls)
    logger.debug(msg)<|MERGE_RESOLUTION|>--- conflicted
+++ resolved
@@ -226,11 +226,8 @@
             return f
         return decorator
 
-<<<<<<< HEAD
-    def on_playback_finished(self, mapping={}, convert={}, default={}):
-=======
+
     def on_playback_finished(self, mapping={'offset': 'offsetInMilliseconds'}, convert={}, default={}):
->>>>>>> 1ec2ea22
         """Decorator routes an AudioPlayer.PlaybackFinished Request to the wrapped function.
 
         This type of request is sent when the stream Alexa is playing comes to an end on its own.
@@ -468,11 +465,7 @@
         return alexa_request_payload
 
     def _update_stream(self):
-<<<<<<< HEAD
-        stream_update = getattr(self.context, 'AudioPlayer', models._Field()).__dict__
-        current = current_stream.top
-=======
-        fresh_stream = _AudioPlayer()
+        fresh_stream = models._Field()
         fresh_stream.__dict__.update(self.current_stream.__dict__)  # keeps url attribute after stopping stream
         fresh_stream.__dict__.update(self._from_directive())
         fresh_stream.__dict__.update(self._from_context())
@@ -482,7 +475,7 @@
 
 
     def _from_context(self):
-        from_context = getattr(self.context, 'AudioPlayer', None)
+        from_context = getattr(self.context, 'AudioPlayer', models._Field())
         if from_context:
             return from_context.__dict__
         return {}
@@ -492,7 +485,6 @@
         if from_buffer:
             return from_buffer
         return {}
->>>>>>> 1ec2ea22
 
 
     def _flask_view_func(self, *args, **kwargs):
@@ -540,13 +532,8 @@
 
         return partial(view_func, *arg_values)
 
-<<<<<<< HEAD
     def _map_player_request_to_func(self, audio_player_request):
         """Provides appropriate parameters to the on_playback functions."""
-=======
-    def _map_player_request_to_func(self, player_request_type):
-        """Provides appropiate parameters to the on_playback functions."""
->>>>>>> 1ec2ea22
         # calbacks for on_playback requests are optional
         view_func = self._intent_view_funcs.get(player_request_type, lambda: None)
 
@@ -625,356 +612,6 @@
         return TemplateNotFound(template)
 
 
-<<<<<<< HEAD
-=======
-class _Response(object):
-
-    def __init__(self, speech):
-        self._json_default = None
-        self._response = {
-            'outputSpeech': _output_speech(speech)
-        }
-
-    def simple_card(self, title=None, content=None):
-        card = {
-            'type': 'Simple',
-            'title': title,
-            'content': content
-        }
-        self._response['card'] = card
-        return self
-
-    def standard_card(self, title=None, text=None, small_image_url=None, large_image_url=None):
-        card = {
-            'type': 'Standard',
-            'title': title,
-            'text': text
-        }
-
-        if any((small_image_url, large_image_url)):
-            card['image'] = {}
-        if small_image_url is not None:
-            card['image']['smallImageUrl'] = small_image_url
-        if large_image_url is not None:
-            card['image']['largeImageUrl'] = large_image_url
-
-        self._response['card'] = card
-        return self
-
-    def link_account_card(self):
-        card = {'type': 'LinkAccount'}
-        self._response['card'] = card
-        return self
-
-    def render_response(self):
-        response_wrapper = {
-            'version': '1.0',
-            'response': self._response,
-            'sessionAttributes': getattr(session, 'attributes', {})
-        }
-        kw = {}
-        if hasattr(session, 'attributes_encoder'):
-            json_encoder = session.attributes_encoder
-            kwargname = 'cls' if inspect.isclass(json_encoder) else 'default'
-            kw[kwargname] = json_encoder
-        _dbgdump(response_wrapper, **kw)
-
-        return json.dumps(response_wrapper, **kw)
-
-
-class statement(_Response):
-
-    def __init__(self, speech):
-        super(statement, self).__init__(speech)
-        self._response['shouldEndSession'] = True
-
-
-class question(_Response):
-
-    def __init__(self, speech):
-        super(question, self).__init__(speech)
-        self._response['shouldEndSession'] = False
-
-    def reprompt(self, reprompt):
-        reprompt = {'outputSpeech': _output_speech(reprompt)}
-        self._response['reprompt'] = reprompt
-        return self
-
-
-class audio(_Response):
-    """Returns a response object with an Amazon AudioPlayer Directive.
-
-    Responses for LaunchRequests and IntentRequests may include outputSpeech in addition to an audio directive
-
-    Note that responses to AudioPlayer requests do not allow outputSpeech.
-    These must only include AudioPlayer Directives.
-
-    @ask.intent('PlayFooAudioIntent')
-    def play_foo_audio():
-        speech = 'playing from foo'
-        stream_url = www.foo.com
-        return audio(speech).play(stream_url)
-
-
-    @ask.intent('AMAZON.PauseIntent')
-    def stop_audio():
-        return audio('Ok, stopping the audio').stop()
-    """
-
-    def __init__(self, speech=''):
-        super(audio, self).__init__(speech)
-        self._response['directives'] = []
-
-
-    def play(self, stream_url, offset=0):
-        """Sends a Play Directive to begin playback and replace current and enqueued streams."""
-
-        self._response['shouldEndSession'] = True
-        directive = self._play_directive('REPLACE_ALL')
-        directive['audioItem'] = self._audio_item(stream_url=stream_url, offset=offset)
-        self._response['directives'].append(directive)
-        return self
-
-
-    def enqueue(self, stream_url, offset=0):
-        """Adds stream to the queue. Does not impact the currently playing stream."""
-        directive = self._play_directive('ENQUEUE')
-        audio_item = self._audio_item(stream_url=stream_url, offset=offset)
-        audio_item['stream']['expectedPreviousToken'] = current_stream.token
-
-        directive['audioItem'] = audio_item
-        self._response['directives'].append(directive)
-        return self
-
-    def play_next(self, stream_url=None, offset=0):
-        """Replace all streams in the queue but does not impact the currently playing stream."""
-
-        directive = self._play_directive('REPLACE_ENQUEUED')
-        directive['audioItem'] = self._audio_item(stream_url=stream_url, offset=offset)
-        self._response['directives'].append(directive)
-        return self
-
-    def resume(self):
-        """Sends Play Directive to resume playback at the paused offset"""
-        directive = self._play_directive('REPLACE_ALL')
-        directive['audioItem'] = self._audio_item()
-        self._response['directives'].append(directive)
-        return self
-
-    def _play_directive(self, behavior):
-        directive = {}
-        directive['type'] = 'AudioPlayer.Play'
-        directive['playBehavior'] = behavior
-        return directive
-
-    def _audio_item(self, stream_url=None, offset=0):
-        """Builds an AudioPlayer Directive's audioItem and updates audio.current_stream"""
-        audio_item = {'stream': {}}
-        stream = audio_item['stream']
-
-        # existing stream
-        if not stream_url:
-            # stream.update(current_stream.__dict__)
-            stream['url'] = current_stream.url
-            stream['token'] = current_stream.token
-            stream['offsetInMilliseconds'] = current_stream.offsetInMilliseconds
-
-        # new stream
-        else:
-            stream['url'] = stream_url
-            stream['token'] = str(random.randint(10000, 100000))
-            stream['offsetInMilliseconds'] = offset
-
-        _stream_buffer.push(stream)
-        return audio_item
-
-    def stop(self):
-        """Sends AudioPlayer.Stop Directive to stop the current stream playback"""
-        self._response['directives'].append({'type': 'AudioPlayer.Stop'})
-        return self
-
-    def clear_queue(self, stop=False):
-        """Clears queued streams and optionally stops current stream.
-
-        Keyword Arguments:
-            stop {bool} -- set True to stop current current stream and clear queued streams.
-                           set False to clear queued streams and allow current stream to finish
-                           default: {False}
-        """
-
-        directive = {}
-        directive['type'] = 'AudioPlayer.ClearQueue'
-        if stop:
-            directive['clearBehavior'] = 'CLEAR_ALL'
-        else:
-            directive['clearBehavior'] = 'CLEAR_ENQUEUED'
-
-        self._response['directives'].append(directive)
-        return self
-
-
-def _output_speech(speech):
-    try:
-        xmldoc = ElementTree.fromstring(speech)
-        if xmldoc.tag == 'speak':
-            return {'type': 'SSML', 'ssml': speech}
-    except ElementTree.ParseError as e:
-        pass
-    return {'type': 'PlainText', 'text': speech}
-
-
-class _Application(object): pass
-class _Intent(object): pass
-class _Request(object):pass
-class _RequestBody(object):pass
-class _Session(object):pass
-class _Slot(object):pass
-class _User(object):pass
-class _Context(object):pass
-class _System(object):pass
-class _AudioPlayer(object):pass
-class _Device(object):pass
-class _SupportedInterfaces(object):pass
-
-
-def _copyattr(src, dest, attr, convert=None):
-    if attr in src:
-        value = src[attr]
-        if convert is not None:
-            value = convert(value)
-        setattr(dest, attr, value)
-
-
-def _parse_request_body(request_body_json):
-    request_body = _RequestBody()
-    setattr(request_body, 'version', request_body_json['version'])
-
-    request = _parse_request(request_body_json['request'])
-    setattr(request_body, 'request', request)
-
-    try:
-        context = _parse_context(request_body_json['context'])
-        setattr(request_body, 'context', context)
-    except KeyError:
-        setattr(request_body, 'context', _Context())
-
-    # session object not included in AudioPlayer or Playback requests
-    try:
-        session = _parse_session(request_body_json['session'])
-        setattr(request_body, 'session', session)
-    except KeyError:
-        setattr(request_body, 'session', _Session())
-
-    return request_body
-
-
-def _parse_context(context_json):
-    context = _Context()
-    if 'System' in context_json:
-        setattr(context, 'System', _parse_system(context_json['System']))
-    if 'AudioPlayer' in context_json:  # AudioPlayer only within context when it is user-initiated
-        setattr(context, 'AudioPlayer', _parse_audio_player(context_json['AudioPlayer']))
-
-    return context
-
-
-def _parse_request(request_json):
-    request = _Request()
-    _copyattr(request_json, request, 'requestId')
-    _copyattr(request_json, request, 'type')
-    _copyattr(request_json, request, 'reason')
-    _copyattr(request_json, request, 'timestamp', aniso8601.parse_datetime)
-    _copyattr(request_json, request, 'locale')
-    if 'intent' in request_json:
-        intent_json = request_json['intent']
-        intent = _Intent()
-        _copyattr(intent_json, intent, 'name')
-        setattr(request, 'intent', intent)
-        if 'slots' in intent_json:
-            slots = []
-            slots_json = intent_json['slots']
-            if hasattr(slots_json, 'values') and isinstance(slots_json.values, collections.Callable):
-                slot_jsons = list(slots_json.values())
-                for slot_json in slot_jsons:
-                    slot = _Slot()
-                    _copyattr(slot_json, slot, 'name')
-                    _copyattr(slot_json, slot, 'value')
-                    slots.append(slot)
-            setattr(intent, 'slots', slots)
-
-    # For non user-initiated audioplayer requests,
-    # details are provided under the Request object, not the Context.AudioPlayer object
-    if 'AudioPlayer.Playback' in request_json['type']:
-        _copyattr(request_json, request, 'token')
-        _copyattr(request_json, request, 'offsetInMilliseconds')
-        _copyattr(request_json, request, 'currentPlaybackState')
-
-    return request
-
-
-def _parse_session(session_json):
-    session = _Session()
-    _copyattr(session_json, session, 'sessionId')
-    _copyattr(session_json, session, 'new')
-    setattr(session, 'attributes', session_json.get('attributes', {}))
-    if 'application' in session_json:
-        setattr(session, 'application', _parse_application(session_json['application']))
-    if 'user' in session_json:
-        setattr(session, 'user', _parse_user(session_json['user']))
-    return session
-
-
-def _parse_application(application_json):
-    application = _Application()
-    _copyattr(application_json, application, 'applicationId')
-    return application
-
-
-def _parse_audio_player(audio_player_json):
-    """AudioPlayer details parsed from context."""
-    audio_player = _AudioPlayer()
-
-    _copyattr(audio_player_json, audio_player, 'token')
-    _copyattr(audio_player_json, audio_player, 'offsetInMilliseconds')
-    _copyattr(audio_player_json, audio_player, 'playerActivity')
-
-    return audio_player
-
-
-def _parse_device(device_json):
-    device = _Device()
-    supported_interface_list = device_json[
-        'supportedInterfaces'] if 'supportedInterfaces' in device_json else []
-    setattr(device, 'supportedInterfaces', _parse_supported_interfaces(supported_interface_list))
-    return device
-
-
-def _parse_supported_interfaces(supported_interface_json):
-    interfaces = _SupportedInterfaces()
-    for device in supported_interface_json:
-        setattr(interfaces, device, True)
-    return interfaces
-
-
-def _parse_system(system_json):
-    system = _System()
-    if 'application' in system_json:
-        setattr(system, 'application', _parse_application(system_json['application']))
-    if 'user' in system_json:
-        setattr(system, 'user', _parse_user(system_json['user']))
-    if 'device' in system_json:
-        setattr(system, 'device', _parse_device(system_json['device']))
-    return system
-
-
-def _parse_user(user_json):
-    user = _User()
-    _copyattr(user_json, user, 'userId')
-    _copyattr(user_json, user, 'accessToken')
-    return user
-
-
->>>>>>> 1ec2ea22
 def _dbgdump(obj, indent=2, default=None, cls=None):
     msg = json.dumps(obj, indent=indent, default=default, cls=cls)
     logger.debug(msg)