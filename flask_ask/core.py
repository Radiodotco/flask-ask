import os
import yaml
import inspect
import collections
from functools import wraps, partial
from xml.etree import ElementTree

import aniso8601
from werkzeug.local import LocalProxy
from jinja2 import BaseLoader, ChoiceLoader, TemplateNotFound
from flask import current_app, json, request as flask_request, _app_ctx_stack

import verifier
from . import logger, log_json
from .convert import to_date, to_time, to_timedelta
from .models import Response, parse_request_body

request = LocalProxy(lambda: current_app.ask.request)
session = LocalProxy(lambda: current_app.ask.session)
version = LocalProxy(lambda: current_app.ask.version)
state = LocalProxy(lambda: current_app.ask.state)
convert_errors = LocalProxy(lambda: current_app.ask.convert_errors)

_converters = {'date': to_date, 'time': to_time, 'timedelta': to_timedelta}


class Ask(object):

    def __init__(self, app=None, route=None):
        self.app = app
        self._route = route
        self._intent_view_funcs = {}
        self._intent_converts = {}
        self._intent_defaults = {}
        self._intent_mappings = {}
        self._launch_view_func = None
        self._session_ended_view_func = None
        self._on_session_started_callback = None
        if app is not None:
            self.init_app(app)

    def init_app(self, app):
        if self._route is None:
            raise TypeError("route is a required argument when app is not None")
            
        app.ask = self
        
        self.ask_verify_requests = app.config.get('ASK_VERIFY_REQUESTS', True)
        self.ask_verify_timestamp_debug = app.config.get('ASK_VERIFY_TIMESTAMP_DEBUG', False)
        self.ask_application_id = app.config.get('ASK_APPLICATION_ID', None)
        
        if self.ask_verify_requests and self.ask_application_id is None:
            logger.warning("The ASK_APPLICATION_ID has not been set. Application ID verification disabled.")
            
        app.add_url_rule(self._route, view_func=self._flask_view_func, methods=['POST'])        
        app.jinja_loader = ChoiceLoader([app.jinja_loader, YamlLoader(app)])

    def on_session_started(self, f):
        self._on_session_started_callback = f

    def launch(self, f):
        self._launch_view_func = f

        @wraps(f)
        def wrapper(*args, **kw):
            self._flask_view_func(*args, **kw)
        return f

    def session_ended(self, f):
        self._session_ended_view_func = f

        @wraps(f)
        def wrapper(*args, **kw):
            self._flask_view_func(*args, **kw)
        return f

    def intent(self, intent_name, state=None, mapping={}, convert={}, default={}):
        def decorator(f):
            intent_id = intent_name, state
            self._intent_view_funcs[intent_id] = f
            self._intent_mappings[intent_id] = mapping
            self._intent_converts[intent_id] = convert
            self._intent_defaults[intent_id] = default

            @wraps(f)
            def wrapper(*args, **kw):
                self._flask_view_func(*args, **kw)
            return f
        return decorator

    @property
    def request(self):
        return getattr(_app_ctx_stack.top, '_ask_request', None)

    @request.setter
    def request(self, value):
        _app_ctx_stack.top._ask_request = value

    @property
    def session(self):
        return getattr(_app_ctx_stack.top, '_ask_session', None)

    @session.setter
    def session(self, value):
        _app_ctx_stack.top._ask_session = value

    @property
    def version(self):
        return getattr(_app_ctx_stack.top, '_ask_version', None)

    @version.setter
    def version(self, value):
        _app_ctx_stack.top._ask_version = value

    @property
    def convert_errors(self):
        return getattr(_app_ctx_stack.top, '_ask_convert_errors', None)

    @convert_errors.setter
    def convert_errors(self, value):
        _app_ctx_stack.top._ask_convert_errors = value

<<<<<<< HEAD
    @property
    def state(self):
        return getattr(_app_ctx_stack.top, '_ask_state', None)

    @state.setter
    def state(self, value):
        _app_ctx_stack.top._ask_state = value

    def _verified_request(self):
=======
    def _alexa_request(self, verify=True):
>>>>>>> 5326a7f7
        raw_body = flask_request.data
        alexa_request_payload = json.loads(raw_body)        
        cert_url = flask_request.headers['Signaturecertchainurl']
        signature = flask_request.headers['Signature']
        
        if verify:
            # load certificate - this verifies a the certificate url and format under the hood
            cert = verifier.load_certificate(cert_url)        
            # verify signature
            verifier.verify_signature(cert, signature, raw_body)        
            # verify timestamp
            timestamp = aniso8601.parse_datetime(alexa_request_payload['request']['timestamp'])
            if not current_app.debug or self.ask_verify_timestamp_debug:
                verifier.verify_timestamp(timestamp)            
            # verify application id
            application_id = alexa_request_payload['session']['application']['applicationId']
            if self.ask_application_id is not None:
                verifier.verify_application_id(application_id, self.ask_application_id)
            
        return alexa_request_payload

    def _flask_view_func(self, *args, **kwargs):
<<<<<<< HEAD
        ask_payload = self._verified_request()
        log_json(ask_payload)
        request_body = parse_request_body(ask_payload)
=======
        ask_payload = self._alexa_request(verify=self.ask_verify_requests)
        _dbgdump(ask_payload)
        request_body = _parse_request_body(ask_payload)
>>>>>>> 5326a7f7
        self.request = request_body.request
        self.session = request_body.session
        self.version = request_body.version
        self.state = State(self.session)
        if self.session.new and self._on_session_started_callback is not None:
            self._on_session_started_callback()
        result = None
        request_type = self.request.type
        if request_type == 'LaunchRequest' and self._launch_view_func:
            result = self._launch_view_func()
        elif request_type == 'SessionEndedRequest' and self._session_ended_view_func:
            result = self._session_ended_view_func()
        elif request_type == 'IntentRequest' and self._intent_view_funcs:
            result = self._map_intent_to_view_func(self.request.intent)()
        if result is not None:
            if isinstance(result, Response):
                return result.render_response()
            return result
        return "", 400

    def _map_intent_to_view_func(self, intent):
        intent_id = intent.name, self.state.current
        view_func = self._intent_view_funcs[intent_id]
        view_params = []
        if hasattr(intent, 'slots'):
            view_params = self._map_slots_to_view_params(intent_id, intent.slots, view_func)

        return partial(view_func, *view_params)

    def _map_slots_to_view_params(self, intent_id, slots, view_func):
        convert = self._intent_converts[intent_id]
        default = self._intent_defaults[intent_id]
        mapping = self._intent_mappings[intent_id]
        argspec = inspect.getargspec(view_func)
        arg_names = argspec.args
        
        slot_data = {}
        for slot in slots:
            slot_data[slot.name] = getattr(slot, 'value', None)

        view_params = []
        convert_errors = {}
        for arg_name in arg_names:
            slot_key = mapping.get(arg_name, arg_name)
            arg_value = slot_data.get(slot_key)
            if arg_value is None or arg_value == "":
                if arg_name in default:
                    default_value = default[arg_name]
                    if isinstance(default_value, collections.Callable):
                        default_value = default_value()
                    arg_value = default_value
            elif arg_name in convert:
                shorthand_or_function = convert[arg_name]
                if shorthand_or_function in _converters:
                    shorthand = shorthand_or_function
                    convert_func = _converters[shorthand]
                else:
                    convert_func = shorthand_or_function
                try:
                    arg_value = convert_func(arg_value)
                except Exception as e:
                    convert_errors[arg_name] = e
            view_params.append(arg_value)
        self.convert_errors = convert_errors
        return view_params


class State(object):
    SESSION_KEY = '_ask_state_id'

    def __init__(self, session):
        self._session = session
        self.current = session.attributes.get(State.SESSION_KEY)

    def transition(self, state_id):
        self.current = state_id
        self._session.attributes[State.SESSION_KEY] = self.current


class YamlLoader(BaseLoader):

    def __init__(self, app, path='templates.yaml'):
        self.path = app.root_path + os.path.sep + path
        self.mapping = {}
        self._reload_mapping()

    def _reload_mapping(self):
        if os.path.isfile(self.path):
            self.last_mtime = os.path.getmtime(self.path)
            with open(self.path) as f:
                self.mapping = yaml.safe_load(f.read())

    def get_source(self, environment, template):
        if not os.path.isfile(self.path):
            return None, None, None
        if self.last_mtime != os.path.getmtime(self.path):
            self._reload_mapping()
        if template in self.mapping:
            source = self.mapping[template]
            return source, None, lambda: source == self.mapping.get(template)
        return TemplateNotFound(template)<|MERGE_RESOLUTION|>--- conflicted
+++ resolved
@@ -42,17 +42,17 @@
     def init_app(self, app):
         if self._route is None:
             raise TypeError("route is a required argument when app is not None")
-            
+
         app.ask = self
-        
+
         self.ask_verify_requests = app.config.get('ASK_VERIFY_REQUESTS', True)
         self.ask_verify_timestamp_debug = app.config.get('ASK_VERIFY_TIMESTAMP_DEBUG', False)
         self.ask_application_id = app.config.get('ASK_APPLICATION_ID', None)
-        
+
         if self.ask_verify_requests and self.ask_application_id is None:
             logger.warning("The ASK_APPLICATION_ID has not been set. Application ID verification disabled.")
-            
-        app.add_url_rule(self._route, view_func=self._flask_view_func, methods=['POST'])        
+
+        app.add_url_rule(self._route, view_func=self._flask_view_func, methods=['POST'])
         app.jinja_loader = ChoiceLoader([app.jinja_loader, YamlLoader(app)])
 
     def on_session_started(self, f):
@@ -120,7 +120,6 @@
     def convert_errors(self, value):
         _app_ctx_stack.top._ask_convert_errors = value
 
-<<<<<<< HEAD
     @property
     def state(self):
         return getattr(_app_ctx_stack.top, '_ask_state', None)
@@ -129,47 +128,41 @@
     def state(self, value):
         _app_ctx_stack.top._ask_state = value
 
-    def _verified_request(self):
-=======
     def _alexa_request(self, verify=True):
->>>>>>> 5326a7f7
         raw_body = flask_request.data
-        alexa_request_payload = json.loads(raw_body)        
+        alexa_request_payload = json.loads(raw_body)
         cert_url = flask_request.headers['Signaturecertchainurl']
         signature = flask_request.headers['Signature']
-        
+
         if verify:
             # load certificate - this verifies a the certificate url and format under the hood
-            cert = verifier.load_certificate(cert_url)        
+            cert = verifier.load_certificate(cert_url)
             # verify signature
-            verifier.verify_signature(cert, signature, raw_body)        
+            verifier.verify_signature(cert, signature, raw_body)
             # verify timestamp
             timestamp = aniso8601.parse_datetime(alexa_request_payload['request']['timestamp'])
             if not current_app.debug or self.ask_verify_timestamp_debug:
-                verifier.verify_timestamp(timestamp)            
+                verifier.verify_timestamp(timestamp)
             # verify application id
             application_id = alexa_request_payload['session']['application']['applicationId']
             if self.ask_application_id is not None:
                 verifier.verify_application_id(application_id, self.ask_application_id)
-            
+
         return alexa_request_payload
 
     def _flask_view_func(self, *args, **kwargs):
-<<<<<<< HEAD
-        ask_payload = self._verified_request()
+        ask_payload = self._alexa_request(verify=self.ask_verify_requests)
         log_json(ask_payload)
-        request_body = parse_request_body(ask_payload)
-=======
-        ask_payload = self._alexa_request(verify=self.ask_verify_requests)
-        _dbgdump(ask_payload)
         request_body = _parse_request_body(ask_payload)
->>>>>>> 5326a7f7
+
         self.request = request_body.request
         self.session = request_body.session
         self.version = request_body.version
         self.state = State(self.session)
+
         if self.session.new and self._on_session_started_callback is not None:
             self._on_session_started_callback()
+
         result = None
         request_type = self.request.type
         if request_type == 'LaunchRequest' and self._launch_view_func:
@@ -178,10 +171,12 @@
             result = self._session_ended_view_func()
         elif request_type == 'IntentRequest' and self._intent_view_funcs:
             result = self._map_intent_to_view_func(self.request.intent)()
+
         if result is not None:
             if isinstance(result, Response):
                 return result.render_response()
             return result
+
         return "", 400
 
     def _map_intent_to_view_func(self, intent):
@@ -199,7 +194,7 @@
         mapping = self._intent_mappings[intent_id]
         argspec = inspect.getargspec(view_func)
         arg_names = argspec.args
-        
+
         slot_data = {}
         for slot in slots:
             slot_data[slot.name] = getattr(slot, 'value', None)
